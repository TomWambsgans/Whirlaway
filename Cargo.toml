[package]
name = "whirlaway"
version.workspace = true
edition.workspace = true

[workspace.package]
version = "0.1.0"
edition = "2024"

[workspace]
members = ["crates/*"]

[workspace.lints.clippy]
# These are some of clippy's nursery (i.e., experimental) lints that we like.
# By default, nursery lints are allowed. Some of the lints below have made good
# suggestions which we fixed. The others didn't have any findings, so we can
# assume they don't have that many false positives. Let's enable them to
# prevent future problems.
borrow_as_ptr = "warn"
branches_sharing_code = "warn"
clear_with_drain = "warn"
cloned_instead_of_copied = "warn"
collection_is_never_read = "warn"
dbg_macro = "warn"
derive_partial_eq_without_eq = "warn"
empty_line_after_doc_comments = "warn"
empty_line_after_outer_attr = "warn"
enum_glob_use = "warn"
equatable_if_let = "warn"
explicit_into_iter_loop = "warn"
explicit_iter_loop = "warn"
flat_map_option = "warn"
from_iter_instead_of_collect = "warn"
if_not_else = "warn"
if_then_some_else_none = "warn"
implicit_clone = "warn"
imprecise_flops = "warn"
iter_on_empty_collections = "warn"
iter_on_single_items = "warn"
iter_with_drain = "warn"
iter_without_into_iter = "warn"
large_stack_frames = "warn"
manual_assert = "warn"
manual_clamp = "warn"
manual_is_variant_and = "warn"
manual_string_new = "warn"
match_same_arms = "warn"
missing-const-for-fn = "warn"
mutex_integer = "warn"
naive_bytecount = "warn"
needless_bitwise_bool = "warn"
needless_continue = "warn"
needless_for_each = "warn"
needless_pass_by_ref_mut = "warn"
nonstandard_macro_braces = "warn"
option_as_ref_cloned = "warn"
or_fun_call = "warn"
path_buf_push_overwrite = "warn"
read_zero_byte_vec = "warn"
result_large_err = "allow"
redundant_clone = "warn"
redundant_else = "warn"
single_char_pattern = "warn"
string_lit_as_bytes = "warn"
string_lit_chars_any = "warn"
suboptimal_flops = "warn"
suspicious_operation_groupings = "warn"
trailing_empty_array = "warn"
trait_duplication_in_bounds = "warn"
transmute_undefined_repr = "warn"
trivial_regex = "warn"
tuple_array_conversions = "warn"
type_repetition_in_bounds = "warn"
uninhabited_references = "warn"
unnecessary_self_imports = "warn"
unnecessary_struct_initialization = "warn"
unnested_or_patterns = "warn"
unused_peekable = "warn"
unused_rounding = "warn"
use_self = "warn"
useless_let_if_seq = "warn"
while_float = "warn"
zero_sized_map_values = "warn"

# These are nursery lints which have findings. Allow them for now. Some are not
# quite mature enough for use in our codebase and some we don't really want.
# Explicitly listing should make it easier to fix in the future.
as_ptr_cast_mut = "allow"
cognitive_complexity = "allow"
debug_assert_with_mut_call = "allow"
doc_markdown = "allow"
fallible_impl_from = "allow"
future_not_send = "allow"
needless_collect = "allow"
non_send_fields_in_send_ty = "allow"
redundant_pub_crate = "allow"
significant_drop_in_scrutinee = "allow"
significant_drop_tightening = "allow"
too_long_first_doc_paragraph = "allow"

[workspace.dependencies]
# Local
fiat-shamir = { path = "crates/fiat-shamir" }
air = { path = "crates/air" }
sumcheck = { path = "crates/sumcheck" }
utils = { path = "crates/utils" }

# External
rand = "0.9.1"
sha3 = "0.10.8"
rayon = "1.5.1"
bincode = { version = "2.0.1", features = ["serde"] }
serde = { version = "1.0.219", features = ["derive"] }
derive_more = { version = "2.0.1", features = ["full"] }
tracing = "0.1.26"
tracing-subscriber = { version = "0.3.19", features = ["std", "env-filter"] }
tracing-forest = { version = "0.1.6", features = ["ansi", "smallvec"] }
<<<<<<< HEAD
p3-koala-bear = { git = "https://github.com/TomWambsgans/Plonky3.git", branch = "bigger_fields" }
p3-baby-bear = { git = "https://github.com/TomWambsgans/Plonky3.git", branch = "bigger_fields" }
p3-field = { git = "https://github.com/TomWambsgans/Plonky3.git", branch = "bigger_fields" }
p3-dft = { git = "https://github.com/TomWambsgans/Plonky3.git", branch = "bigger_fields" }
p3-poseidon2 = { git = "https://github.com/TomWambsgans/Plonky3.git", branch = "bigger_fields" }
p3-matrix = { git = "https://github.com/TomWambsgans/Plonky3.git", branch = "bigger_fields" }
cudarc = { version = "0.16.2", features = [
    "cuda-12040",
    "std",
    "cublas",
    "cublaslt",
    "curand",
    "driver",
    "runtime",
    "nvrtc",
] }
=======
p3-koala-bear = { git = "https://github.com/Plonky3/Plonky3.git", rev = "b869741" }
p3-baby-bear = { git = "https://github.com/Plonky3/Plonky3.git", rev = "b869741" }
p3-field = { git = "https://github.com/Plonky3/Plonky3.git", rev = "b869741" }
p3-dft = { git = "https://github.com/Plonky3/Plonky3.git", rev = "b869741" }
p3-poseidon2 = { git = "https://github.com/Plonky3/Plonky3.git", rev = "b869741" }
p3-matrix = { git = "https://github.com/Plonky3/Plonky3.git", rev = "b869741" }
p3-blake3 = { git = "https://github.com/Plonky3/Plonky3.git", rev = "b869741" }
p3-symmetric = { git = "https://github.com/Plonky3/Plonky3.git", rev = "b869741" }
p3-air = { git = "https://github.com/Plonky3/Plonky3.git", rev = "b869741" }
p3-uni-stark = { git = "https://github.com/Plonky3/Plonky3.git", rev = "b869741" }
p3-poseidon2-air = { git = "https://github.com/Plonky3/Plonky3.git", rev = "b869741" }
p3-goldilocks = { git = "https://github.com/Plonky3/Plonky3.git", rev = "b869741" }
p3-keccak = { git = "https://github.com/Plonky3/Plonky3.git", rev = "b869741" }

whir-p3 = { git = "https://github.com/tcoratger/whir-p3" }
>>>>>>> 5601b6cb

[dependencies]
fiat-shamir.workspace = true
air.workspace = true
p3-field.workspace = true
tracing.workspace = true
p3-koala-bear.workspace = true
p3-baby-bear.workspace = true
p3-poseidon2.workspace = true
rand.workspace = true
p3-poseidon2-air.workspace = true
p3-matrix.workspace = true
tracing-forest.workspace = true
tracing-subscriber.workspace = true
whir-p3.workspace = true
p3-uni-stark.workspace = true
# p3-goldilocks.workspace = true<|MERGE_RESOLUTION|>--- conflicted
+++ resolved
@@ -115,24 +115,6 @@
 tracing = "0.1.26"
 tracing-subscriber = { version = "0.3.19", features = ["std", "env-filter"] }
 tracing-forest = { version = "0.1.6", features = ["ansi", "smallvec"] }
-<<<<<<< HEAD
-p3-koala-bear = { git = "https://github.com/TomWambsgans/Plonky3.git", branch = "bigger_fields" }
-p3-baby-bear = { git = "https://github.com/TomWambsgans/Plonky3.git", branch = "bigger_fields" }
-p3-field = { git = "https://github.com/TomWambsgans/Plonky3.git", branch = "bigger_fields" }
-p3-dft = { git = "https://github.com/TomWambsgans/Plonky3.git", branch = "bigger_fields" }
-p3-poseidon2 = { git = "https://github.com/TomWambsgans/Plonky3.git", branch = "bigger_fields" }
-p3-matrix = { git = "https://github.com/TomWambsgans/Plonky3.git", branch = "bigger_fields" }
-cudarc = { version = "0.16.2", features = [
-    "cuda-12040",
-    "std",
-    "cublas",
-    "cublaslt",
-    "curand",
-    "driver",
-    "runtime",
-    "nvrtc",
-] }
-=======
 p3-koala-bear = { git = "https://github.com/Plonky3/Plonky3.git", rev = "b869741" }
 p3-baby-bear = { git = "https://github.com/Plonky3/Plonky3.git", rev = "b869741" }
 p3-field = { git = "https://github.com/Plonky3/Plonky3.git", rev = "b869741" }
@@ -148,7 +130,6 @@
 p3-keccak = { git = "https://github.com/Plonky3/Plonky3.git", rev = "b869741" }
 
 whir-p3 = { git = "https://github.com/tcoratger/whir-p3" }
->>>>>>> 5601b6cb
 
 [dependencies]
 fiat-shamir.workspace = true
