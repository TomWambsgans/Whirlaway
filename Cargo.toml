--- conflicted
+++ resolved
@@ -146,7 +146,16 @@
 whir-p3.workspace = true
 p3-uni-stark.workspace = true
 
-<<<<<<< HEAD
+
+[dev-dependencies]
+criterion = { version = "0.5", features = ["html_reports"] }
+utils = { path = "crates/utils" }
+
+
+[[bench]]
+name = "folding_benchmarks"
+harness = false
+
 criterion = { version = "0.5", features = ["html_reports"] }
 
 [[bench]]
@@ -156,14 +165,4 @@
 
 [[bench]]
 name = "sumcheck_timings"
-=======
-
-[dev-dependencies]
-criterion = { version = "0.5", features = ["html_reports"] }
-utils = { path = "crates/utils" }
-
-
-[[bench]]
-name = "folding_benchmarks"
->>>>>>> 5b90da0b
 harness = false