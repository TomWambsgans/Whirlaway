--- conflicted
+++ resolved
@@ -1,11 +1,7 @@
 use std::any::TypeId;
 
 use cudarc::driver::CudaSlice;
-<<<<<<< HEAD
-use p3_field::{PrimeField32, TwoAdicField};
-=======
 use p3_field::{Field, PrimeField32, TwoAdicField};
->>>>>>> 58b595dd
 use utils::powers_parallel;
 
 use crate::*;
@@ -37,11 +33,6 @@
         twiddles.push(twiddles_u32);
     }
     cuda_sync();
-<<<<<<< HEAD
-    let all_twiddles_u32 =
-        unsafe { std::mem::transmute::<CudaSlice<F>, CudaSlice<u32>>(all_twiddles_dev) };
-    guard.insert(TypeId::of::<F>(), all_twiddles_u32);
-=======
 }
 
 pub fn cuda_twiddles<F: Field>(
@@ -58,5 +49,4 @@
         });
     assert!(log_domain_size <= twiddles.len());
     unsafe { std::mem::transmute(ptrs) }
->>>>>>> 58b595dd
 }