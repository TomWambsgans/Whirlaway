use crate::{CudaFunctionInfo, cuda_engine, try_get_cuda_engine};
use cudarc::driver::{
    CudaFunction, DevicePtr, DevicePtrMut, LaunchArgs, LaunchConfig, ValidAsZeroBits,
};
use cudarc::driver::{CudaSlice, DeviceRepr};

// TODO Avoid hardcoding : This is GPU dependent
pub const LOG_MAX_THREADS_PER_COOPERATIVE_BLOCK: usize = 8;
pub const LOG_MAX_THREADS_PER_BLOCK: usize = 8;

pub const MAX_THREADS_PER_COOPERATIVE_BLOCK: usize = 1 << LOG_MAX_THREADS_PER_COOPERATIVE_BLOCK;
pub const MAX_THREADS_PER_BLOCK: usize = 1 << LOG_MAX_THREADS_PER_BLOCK;

pub const MAX_COOPERATIVE_BLOCKS: usize = 1 << 4;
pub const MAX_BLOCKS: usize = 1 << 14;

/// Does nothing if cuda has not been initialized
pub fn cuda_sync() {
    if let Some(cuda) = try_get_cuda_engine() {
        cuda.stream.synchronize().unwrap()
    }
}

/// Async
pub fn memcpy_htod<T: DeviceRepr>(src: &[T]) -> CudaSlice<T> {
    let cuda = cuda_engine();
    let mut dst = unsafe { cuda.stream.alloc(src.len()).unwrap() };
    cuda.stream.memcpy_htod(src, &mut dst).unwrap();
    dst
}

/// Async
pub fn memcpy_dtoh<T: DeviceRepr + Default + Clone, Src: DevicePtr<T>>(src: &Src) -> Vec<T> {
    let cuda = cuda_engine();
    let mut dst = vec![T::default(); src.len()];
    cuda.stream.memcpy_dtoh(src, &mut dst).unwrap();
    dst
}

// Async
pub fn clone_dtod<T: DeviceRepr, Src: DevicePtr<T>>(src: &Src) -> CudaSlice<T> {
    cuda_engine().stream.clone_dtod(src).unwrap()
}

// Async
pub fn memcpy_dtod<T: DeviceRepr, Dst: DevicePtrMut<T>>(src: &CudaSlice<T>, dst: &mut Dst) {
    cuda_engine().stream.memcpy_dtod(src, dst).unwrap();
}

/// Async
pub fn memcpy_dtod_to<T: DeviceRepr, Src: DevicePtr<T>, Dst: DevicePtrMut<T>>(
    src: &Src,
    dst: &mut Dst,
) {
    cuda_engine().stream.memcpy_dtod(src, dst).unwrap();
}

/// Async
pub fn cuda_alloc<T: DeviceRepr>(size: usize) -> CudaSlice<T> {
    unsafe { cuda_engine().stream.alloc(size).unwrap() }
}

/// Async
pub fn cuda_alloc_zeros<T: DeviceRepr + ValidAsZeroBits>(size: usize) -> CudaSlice<T> {
    cuda_engine().stream.alloc_zeros(size).unwrap()
}

/// Async
pub fn cuda_get_at_index<T: DeviceRepr + Default>(slice: &CudaSlice<T>, idx: usize) -> T {
    let mut dst = [T::default()];
    cuda_engine()
        .stream
        .memcpy_dtoh(&slice.slice(idx..idx + 1), &mut dst)
        .unwrap();
    dst.into_iter().next().unwrap()
}

/// Async
pub fn cuda_set_at_index<T: DeviceRepr>(slice: &mut CudaSlice<T>, idx: usize, value: T) {
    cuda_engine()
        .stream
        .memcpy_htod(&[value], &mut slice.slice_mut(idx..idx + 1))
        .unwrap();
}

#[derive(derive_more::Deref, derive_more::DerefMut)]
pub struct CudaCall<'a> {
    _function: &'static CudaFunction,
    #[deref]
    #[deref_mut]
    pub args: LaunchArgs<'a>,
    max_log_threads_per_block: Option<usize>,
    n_ops: usize,
    shared_mem_bytes: usize,
    info: CudaFunctionInfo,
}

<<<<<<< HEAD
impl CudaCall<'_> {
    pub fn new(info: CudaFunctionInfo, n_ops: u32) -> Self {
=======
impl<'a> CudaCall<'a> {
    pub fn new(info: CudaFunctionInfo, n_ops: usize) -> Self {
>>>>>>> 58b595dd
        let cuda = cuda_engine();
        let guard = cuda.functions.read().unwrap();
        let function = guard
            .get(&info)
            .unwrap_or_else(|| panic!("{info:?} not found"));

        // we never overwite a function so it can be safely statically borrowed (TODO avoid unsafe)
        let function =
            unsafe { std::mem::transmute::<&CudaFunction, &'static CudaFunction>(function) };

        let args = cuda.stream.launch_builder(function);
        Self {
            _function: function,
            args,
            n_ops,
            shared_mem_bytes: 0,
            max_log_threads_per_block: None,
            info,
        }
    }

    pub fn total_n_threads(&self, cooperative: bool) -> usize {
        let launch_config = self.launch_config(cooperative);
        (launch_config.block_dim.0 * launch_config.grid_dim.0) as usize
    }

    pub fn shared_mem_bytes(mut self, n: usize) -> Self {
        self.shared_mem_bytes = n;
        self
    }

    pub fn max_log_threads_per_block(mut self, n: usize) -> Self {
        assert!(n <= LOG_MAX_THREADS_PER_BLOCK);
        self.max_log_threads_per_block = Some(n);
        self
    }

    fn launch_config(&self, cooperative: bool) -> LaunchConfig {
        assert!(self.n_ops > 0);
        let max_log_threads = if cooperative {
            LOG_MAX_THREADS_PER_COOPERATIVE_BLOCK // also harcoded in ntt.cu
        } else {
            LOG_MAX_THREADS_PER_BLOCK
        }
        .min(self.max_log_threads_per_block.unwrap_or(usize::MAX));
        let max_blocks = if cooperative {
            MAX_COOPERATIVE_BLOCKS
        } else {
            MAX_BLOCKS
        }; // TODO why only 16 cooperative blocks? Sometimes it works with 32 wtf
<<<<<<< HEAD
        let log_threads = max_log_threads.min(self.n_ops.next_power_of_two().ilog2());
        let blocks = max_blocks.min(self.n_ops.div_ceil(1 << log_threads));
=======
        let log_threads = max_log_threads.min(self.n_ops.next_power_of_two().ilog2() as usize);
        let blocks = max_blocks.min(self.n_ops.div_ceil(1 << log_threads) as usize);
>>>>>>> 58b595dd
        LaunchConfig {
            grid_dim: (blocks as u32, 1, 1),
            block_dim: (1 << log_threads, 1, 1),
            shared_mem_bytes: self.shared_mem_bytes as u32,
        }
    }

    pub fn launch(mut self) {
        unsafe { self.args.launch(self.launch_config(false)) }
            .unwrap_or_else(|e| panic!("{:?} failed with: {}", self.info, e));
    }

    pub fn launch_cooperative(mut self) {
        unsafe { self.args.launch_cooperative(self.launch_config(true)) }
            .unwrap_or_else(|e| panic!("{:?} failed with: {}", self.info, e));
    }
}<|MERGE_RESOLUTION|>--- conflicted
+++ resolved
@@ -3,6 +3,7 @@
     CudaFunction, DevicePtr, DevicePtrMut, LaunchArgs, LaunchConfig, ValidAsZeroBits,
 };
 use cudarc::driver::{CudaSlice, DeviceRepr};
+use utils::log2_up;
 
 // TODO Avoid hardcoding : This is GPU dependent
 pub const LOG_MAX_THREADS_PER_COOPERATIVE_BLOCK: usize = 8;
@@ -95,13 +96,8 @@
     info: CudaFunctionInfo,
 }
 
-<<<<<<< HEAD
 impl CudaCall<'_> {
-    pub fn new(info: CudaFunctionInfo, n_ops: u32) -> Self {
-=======
-impl<'a> CudaCall<'a> {
     pub fn new(info: CudaFunctionInfo, n_ops: usize) -> Self {
->>>>>>> 58b595dd
         let cuda = cuda_engine();
         let guard = cuda.functions.read().unwrap();
         let function = guard
@@ -152,13 +148,8 @@
         } else {
             MAX_BLOCKS
         }; // TODO why only 16 cooperative blocks? Sometimes it works with 32 wtf
-<<<<<<< HEAD
-        let log_threads = max_log_threads.min(self.n_ops.next_power_of_two().ilog2());
+        let log_threads = max_log_threads.min(log2_up(self.n_ops));
         let blocks = max_blocks.min(self.n_ops.div_ceil(1 << log_threads));
-=======
-        let log_threads = max_log_threads.min(self.n_ops.next_power_of_two().ilog2() as usize);
-        let blocks = max_blocks.min(self.n_ops.div_ceil(1 << log_threads) as usize);
->>>>>>> 58b595dd
         LaunchConfig {
             grid_dim: (blocks as u32, 1, 1),
             block_dim: (1 << log_threads, 1, 1),
