--- conflicted
+++ resolved
@@ -7,7 +7,6 @@
 use p3_dft::Radix2DitParallel;
 use p3_field::{ExtensionField, Field, TwoAdicField};
 use p3_matrix::{Matrix, dense::RowMajorMatrix};
-use tracing::info_span;
 use utils::{
     default_hash, expanded_point_for_multilinear_monomial_evaluation, switch_endianness_vec,
 };
@@ -210,33 +209,6 @@
     {
         assert!(expansion.is_power_of_two());
         let expanded_size = self.n_coefs() * expansion;
-<<<<<<< HEAD
-        let log_expanded_size = expanded_size.trailing_zeros();
-
-        let _span = info_span!("cuda_reverse_bit_order_for_ntt", cuda = true).entered();
-        let mut res = cuda_reverse_bit_order_for_ntt(
-            &self.coeffs,
-            expansion,
-            log_expanded_size as usize - folding_factor,
-        );
-        cuda_sync();
-        std::mem::drop(_span);
-
-        let _span = info_span!("cuda_ntt", log_expanded_size = log_expanded_size).entered();
-        cuda_ntt(&mut res, log_expanded_size as usize - folding_factor);
-        cuda_sync();
-        std::mem::drop(_span);
-
-        let _span = info_span!("cuda_transpose", log_expanded_size = log_expanded_size).entered();
-        let res = cuda_transpose(
-            &res,
-            folding_factor as u32,
-            log_expanded_size - folding_factor as u32,
-        );
-        cuda_sync();
-        std::mem::drop(_span);
-
-=======
         let log_expanded_size = expanded_size.trailing_zeros() as usize;
 
         let _span =
@@ -248,7 +220,6 @@
             Some(expansion.ilog2() as usize),
         );
         cuda_sync();
->>>>>>> 58b595dd
         res
     }
 }
