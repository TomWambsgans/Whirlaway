--- conflicted
+++ resolved
@@ -5,37 +5,6 @@
     base.powers().take(len).collect()
 }
 
-<<<<<<< HEAD
-/// outputs the vector [1, base, base^2, base^3, ...] of length len.
-pub fn powers_parallel<F: Field>(base: F, len: usize) -> Vec<F> {
-    let num_threads = rayon::current_num_threads().next_power_of_two();
-
-    if len <= num_threads * log2_up(num_threads) {
-        powers(base, len)
-    } else {
-        let chunk_size = len.div_ceil(num_threads);
-        (0..num_threads)
-            .into_par_iter()
-            .map(|j| {
-                let mut start = base.exp_u64(j as u64 * chunk_size as u64);
-                let mut chunck = Vec::new();
-                let chunk_size = if j == num_threads - 1 {
-                    len - j * chunk_size
-                } else {
-                    chunk_size
-                };
-                for _ in 0..chunk_size {
-                    chunck.push(start);
-                    start *= base;
-                }
-                chunck
-            })
-            .flatten()
-            .collect()
-    }
-}
-
-=======
 /// Computes `eq(s1, s2)`, where `s1` is over the base field and `s2` is over the extension field.
 ///
 /// The **equality polynomial** for two vectors is:
@@ -49,7 +18,6 @@
 /// s1_i * s2_i + (1 - s1_i) * (1 - s2_i) = 1 + 2 * s1_i * s2_i - s1_i - s2_i
 /// ```
 /// to avoid unnecessary multiplications.
->>>>>>> 5601b6cb
 pub fn eq_extension<F: Field, EF: ExtensionField<F>>(s1: &[F], s2: &[EF]) -> EF {
     assert_eq!(s1.len(), s2.len());
     if s1.is_empty() {
