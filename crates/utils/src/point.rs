--- conflicted
+++ resolved
@@ -25,16 +25,6 @@
                 }
             })
             .collect()
-<<<<<<< HEAD
-    }
-
-    pub fn random<F: Field, R: Rng>(rng: &mut R, n_vars: usize) -> Self {
-        Self {
-            val: rng.random_range(0..(1 << n_vars)),
-            n_vars,
-        }
-=======
->>>>>>> 5601b6cb
     }
 
     pub fn iter(n_vars: usize) -> impl Iterator<Item = Self> {
@@ -60,99 +50,6 @@
 pub struct Evaluation<F> {
     pub point: Vec<F>,
     pub value: F,
-}
-
-<<<<<<< HEAD
-impl PartialHypercubePoint {
-    pub const fn n_vars(&self) -> usize {
-        1 + self.right.n_vars
-    }
-
-    pub const fn new(left: u32, right_n_vars: usize, right: usize) -> Self {
-        Self {
-            left,
-            right: HypercubePoint::new(right_n_vars, right),
-        }
-    }
-}
-
-// [0x45188, 0xfc787, ..., 0x78f8d5, 0, 1, 0, 0, ..., 1]
-#[derive(Clone, Debug)]
-pub struct MixedPoint<F: Field> {
-    pub left: Vec<F>,
-    pub right: HypercubePoint,
-}
-
-impl<F: Field> MixedPoint<F> {
-    pub fn to_vec(&self) -> Vec<F> {
-        [self.left.as_slice(), &self.right.to_vec()].concat()
-=======
-#[cfg(test)]
-mod tests {
-    use super::*;
-    use p3_field::PrimeCharacteristicRing;
-    use p3_koala_bear::KoalaBear;
-
-    type F = KoalaBear;
-
-    #[test]
-    fn test_to_vec_all_zero() {
-        let point = HypercubePoint { n_vars: 4, val: 0 };
-        let vec = point.to_vec::<F>();
-        assert_eq!(vec, vec![F::ZERO; 4]);
->>>>>>> 5601b6cb
-    }
-
-    #[test]
-    fn test_to_vec_all_one() {
-        let point = HypercubePoint {
-            n_vars: 3,
-            val: 0b111,
-        };
-        let vec = point.to_vec::<F>();
-        assert_eq!(vec, vec![F::ONE; 3]);
-    }
-
-    #[test]
-    fn test_to_vec_mixed_bits() {
-        // binary 101 → [1, 0, 1]
-        let point = HypercubePoint {
-            n_vars: 3,
-            val: 0b101,
-        };
-        let vec = point.to_vec::<F>();
-        assert_eq!(vec, vec![F::ONE, F::ZERO, F::ONE]);
-    }
-
-<<<<<<< HEAD
-pub fn expanded_point_for_multilinear_monomial_evaluation<F: Field>(point: &[F]) -> Vec<F> {
-    // We start with a vector containing a single 1 (base case for the recursion)
-    let mut res = vec![F::ONE];
-    for &var in point.iter().rev() {
-        let len = res.len();
-        // Reserve space for doubling the vector (avoid reallocations)
-        res.reserve(len);
-        // SAFETY: we will immediately fill the new slots, so it's okay to set the new length
-        unsafe { res.set_len(len * 2) };
-
-        // Split the vector into two non-overlapping halves:
-        // - low: the first half (existing values)
-        // - high: the second half (to be filled with scaled values)
-        let (low, high) = res.split_at_mut(len);
-
-        // Copy the first half into the second half
-        high.copy_from_slice(low);
-
-        // Multiply each element in the second half by the current variable value
-        high.par_iter_mut().for_each(|x| *x *= var);
-    }
-    res
-}
-
-#[derive(Debug, Clone, Default)]
-pub struct Statement<EF> {
-    pub points: Vec<Vec<EF>>,
-    pub evaluations: Vec<EF>,
 }
 
 #[cfg(test)]
@@ -198,15 +95,6 @@
         assert_eq!(vec, vec![F::ONE]);
     }
 
-=======
-    #[test]
-    fn test_to_vec_single_bit() {
-        let point = HypercubePoint { n_vars: 1, val: 1 };
-        let vec = point.to_vec::<F>();
-        assert_eq!(vec, vec![F::ONE]);
-    }
-
->>>>>>> 5601b6cb
     #[test]
     fn test_to_vec_large() {
         let val = 0b110101; // binary 110101 → [1,1,0,1,0,1]
@@ -215,71 +103,4 @@
         let expected = vec![F::ONE, F::ONE, F::ZERO, F::ONE, F::ZERO, F::ONE];
         assert_eq!(vec, expected);
     }
-<<<<<<< HEAD
-
-    #[test]
-    fn test_empty_point() {
-        let point: Vec<F> = vec![];
-        let expanded = expanded_point_for_multilinear_monomial_evaluation(&point);
-        assert_eq!(expanded, vec![F::ONE]);
-    }
-
-    #[test]
-    fn test_single_zero() {
-        let point = vec![F::ZERO];
-        let expanded = expanded_point_for_multilinear_monomial_evaluation(&point);
-        assert_eq!(expanded, vec![F::ONE, F::ZERO]);
-    }
-
-    #[test]
-    fn test_single_one() {
-        let point = vec![F::ONE];
-        let expanded = expanded_point_for_multilinear_monomial_evaluation(&point);
-        assert_eq!(expanded, vec![F::ONE, F::ONE]);
-    }
-
-    #[test]
-    fn test_two_variables() {
-        let a = F::ONE; // 1
-        let b = F::ZERO; // 0
-        let point = vec![a, b];
-        let expanded = expanded_point_for_multilinear_monomial_evaluation(&point);
-        // Expected:
-        // [1, 0, 1, 0]
-        assert_eq!(expanded, vec![F::ONE, F::ZERO, F::ONE, F::ZERO]);
-    }
-
-    #[test]
-    fn test_two_variables_both_one() {
-        let point = vec![F::ONE, F::ONE];
-        let expanded = expanded_point_for_multilinear_monomial_evaluation(&point);
-        // Expected:
-        // [1, 1, 1, 1]
-        assert_eq!(expanded, vec![F::ONE, F::ONE, F::ONE, F::ONE]);
-    }
-
-    #[test]
-    fn test_three_variables_mixed() {
-        let one = F::ONE;
-        let zero = F::ZERO;
-        let point = vec![one, zero, one];
-        let expanded = expanded_point_for_multilinear_monomial_evaluation(&point);
-        // Expected:
-        // [1, 1, 0, 0, 1, 1, 0, 0]
-        assert_eq!(
-            expanded,
-            vec![
-                F::ONE,
-                F::ONE,
-                F::ZERO,
-                F::ZERO,
-                F::ONE,
-                F::ONE,
-                F::ZERO,
-                F::ZERO
-            ]
-        );
-    }
-=======
->>>>>>> 5601b6cb
 }