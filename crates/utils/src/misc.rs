--- conflicted
+++ resolved
@@ -1,30 +1,9 @@
-<<<<<<< HEAD
-use std::collections::BTreeSet;
-use std::hash::{DefaultHasher, Hash, Hasher};
-
 #[inline(always)]
 pub const fn log2_up(x: usize) -> usize {
     if x == 0 {
         0
     } else {
         usize::BITS as usize - (x - 1).leading_zeros() as usize
-    }
-}
-
-#[inline(always)]
-pub const fn log2_down(x: usize) -> usize {
-    if x == 0 {
-        0
-    } else {
-        usize::BITS as usize - x.leading_zeros() as usize - 1
-=======
-#[inline(always)]
-pub const fn log2_up(x: usize) -> usize {
-    if x == 0 {
-        0
-    } else {
-        usize::BITS as usize - (x - 1).leading_zeros() as usize
->>>>>>> 5601b6cb
     }
 }
 
@@ -45,78 +24,6 @@
 mod tests {
     use super::*;
 
-<<<<<<< HEAD
-pub fn default_hash<H: Hash>(h: H) -> u64 {
-    let mut hasher = DefaultHasher::new();
-    h.hash(&mut hasher);
-    hasher.finish()
-}
-
-#[cfg(test)]
-mod tests {
-    use super::*;
-
-    #[test]
-    fn test_log2_down_zero() {
-        assert_eq!(log2_down(0), 0);
-    }
-
-    #[test]
-    fn test_log2_down_powers_of_two() {
-        assert_eq!(log2_down(1), 0);
-        assert_eq!(log2_down(2), 1);
-        assert_eq!(log2_down(4), 2);
-        assert_eq!(log2_down(8), 3);
-        assert_eq!(log2_down(16), 4);
-        assert_eq!(log2_down(1024), 10);
-    }
-
-    #[test]
-    fn test_log2_down_non_powers_of_two() {
-        assert_eq!(log2_down(3), 1); // between 2 and 4 → floor is 1
-        assert_eq!(log2_down(5), 2); // between 4 and 8 → floor is 2
-        assert_eq!(log2_down(9), 3); // between 8 and 16 → floor is 3
-        assert_eq!(log2_down(17), 4); // between 16 and 32 → floor is 4
-        assert_eq!(log2_down(1023), 9); // just below 1024 → floor is 9
-    }
-
-    #[test]
-    fn test_log2_down_large_values() {
-        let max = usize::MAX;
-        let expected = usize::BITS as usize - 1;
-        assert_eq!(log2_down(max), expected);
-    }
-
-    #[test]
-    fn test_log2_up_zero() {
-        assert_eq!(log2_up(0), 0);
-    }
-
-    #[test]
-    fn test_log2_up_powers_of_two() {
-        assert_eq!(log2_up(1), 0); // 2^0
-        assert_eq!(log2_up(2), 1); // 2^1
-        assert_eq!(log2_up(4), 2); // 2^2
-        assert_eq!(log2_up(8), 3); // 2^3
-        assert_eq!(log2_up(16), 4); // 2^4
-        assert_eq!(log2_up(1024), 10); // 2^10
-    }
-
-    #[test]
-    fn test_log2_up_non_powers_of_two() {
-        assert_eq!(log2_up(3), 2); // between 2^1 and 2^2 → ceil is 2
-        assert_eq!(log2_up(5), 3); // between 2^2 and 2^3 → ceil is 3
-        assert_eq!(log2_up(9), 4); // between 2^3 and 2^4 → ceil is 4
-        assert_eq!(log2_up(17), 5); // between 2^4 and 2^5 → ceil is 5
-        assert_eq!(log2_up(1025), 11); // just over 2^10 → ceil is 11
-    }
-
-    #[test]
-    fn test_log2_up_large_values() {
-        let max = usize::MAX;
-        let expected = usize::BITS as usize;
-        assert_eq!(log2_up(max), expected);
-=======
     #[test]
     fn test_count_ending_zero_bits_empty() {
         let data: [u8; 0] = [];
@@ -153,6 +60,36 @@
         let data = [0b11110000, 0b00001111, 0b00000000];
         // last byte 0, middle byte stops at no trailing zero
         assert_eq!(count_ending_zero_bits(&data), 8);
->>>>>>> 5601b6cb
+    }
+
+    #[test]
+    fn test_log2_up_zero() {
+        assert_eq!(log2_up(0), 0);
+    }
+
+    #[test]
+    fn test_log2_up_powers_of_two() {
+        assert_eq!(log2_up(1), 0); // 2^0
+        assert_eq!(log2_up(2), 1); // 2^1
+        assert_eq!(log2_up(4), 2); // 2^2
+        assert_eq!(log2_up(8), 3); // 2^3
+        assert_eq!(log2_up(16), 4); // 2^4
+        assert_eq!(log2_up(1024), 10); // 2^10
+    }
+
+    #[test]
+    fn test_log2_up_non_powers_of_two() {
+        assert_eq!(log2_up(3), 2); // between 2^1 and 2^2 → ceil is 2
+        assert_eq!(log2_up(5), 3); // between 2^2 and 2^3 → ceil is 3
+        assert_eq!(log2_up(9), 4); // between 2^3 and 2^4 → ceil is 4
+        assert_eq!(log2_up(17), 5); // between 2^4 and 2^5 → ceil is 5
+        assert_eq!(log2_up(1025), 11); // just over 2^10 → ceil is 11
+    }
+
+    #[test]
+    fn test_log2_up_large_values() {
+        let max = usize::MAX;
+        let expected = usize::BITS as usize;
+        assert_eq!(log2_up(max), expected);
     }
 }