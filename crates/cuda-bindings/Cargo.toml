[package]
name = "cuda-bindings"
version.workspace = true
edition.workspace = true

[dependencies]
cudarc.workspace = true
p3-field.workspace = true
utils.workspace = true
cuda-engine.workspace = true
<<<<<<< HEAD
tracing.workspace = true
=======
# tracing.workspace = true
>>>>>>> 58b595dd

[dev-dependencies]
rayon.workspace = true
rand.workspace = true
algebra.workspace = true
p3-koala-bear.workspace = true
arithmetic-circuit.workspace = true
p3-dft.workspace = true
p3-matrix.workspace = true<|MERGE_RESOLUTION|>--- conflicted
+++ resolved
@@ -8,11 +8,7 @@
 p3-field.workspace = true
 utils.workspace = true
 cuda-engine.workspace = true
-<<<<<<< HEAD
-tracing.workspace = true
-=======
 # tracing.workspace = true
->>>>>>> 58b595dd
 
 [dev-dependencies]
 rayon.workspace = true
