--- conflicted
+++ resolved
@@ -1,27 +1,13 @@
 use cuda_engine::{
-<<<<<<< HEAD
-    CudaCall, CudaFunctionInfo, cuda_alloc, cuda_alloc_zeros, cuda_sync, cuda_twiddles,
-    cuda_twiddles_two_adicity, max_ntt_log_size_at_block_level,
-=======
     CudaCall, CudaFunctionInfo, cuda_alloc, cuda_twiddles, max_ntt_log_size_at_block_level,
->>>>>>> 58b595dd
 };
 use cudarc::driver::{CudaSlice, PushKernelArg};
 
 use p3_field::Field;
-use tracing::info_span;
 
 // Async
 pub fn cuda_ntt_at_block_level<F: Field>(
     input: &CudaSlice<F>,
-<<<<<<< HEAD
-    log_rows: u32,
-    log_cols: u32,
-) -> CudaSlice<F> {
-    assert!(input.len().is_power_of_two());
-    assert_eq!(log_rows + log_cols, input.len().trailing_zeros());
-    let mut result_dev = cuda_alloc::<F>(input.len());
-=======
     output: &mut CudaSlice<F>,
     inner_log_len: usize,
     log_chunck_size: usize,
@@ -31,26 +17,17 @@
     log_whir_expansion_factor: Option<usize>,
 ) {
     // TODO opimization: if final_transpositions.is_empty(), we could do the NTT in place
->>>>>>> 58b595dd
 
     assert_eq!(
         input.len() << log_whir_expansion_factor.unwrap_or(0),
         output.len()
     );
     assert!(input.len().is_power_of_two());
-<<<<<<< HEAD
-    assert!(expansion_factor.is_power_of_two());
-    let log_len_u32 = input.len().trailing_zeros();
-    let log_chunck_size_u32 = log_chunck_size as u32;
-    let log_expansion_factor_u32 = expansion_factor.ilog2() as u32;
-    assert!(log_chunck_size_u32 <= log_len_u32 + log_expansion_factor_u32);
-=======
     if final_transpositions.len() > 3 {
         todo!("Add variables in the cuda kernel");
     }
 
     let log_len = output.len().trailing_zeros() as usize;
->>>>>>> 58b595dd
     let mut call = CudaCall::new(
         CudaFunctionInfo::ntt_at_block_level::<F>(),
         1 << (log_len - 1),
@@ -141,34 +118,13 @@
     assert_eq!(buffer.len(), output.len());
     assert!(buffer.len().is_power_of_two());
 
-<<<<<<< HEAD
-    let log_len_u32 = coeffs.len().trailing_zeros();
-    assert!(
-        log_chunck_size <= cuda_twiddles_two_adicity::<F::PrimeSubfield>(),
-        "NTT to big"
-    );
-=======
     let log_len = output.len().trailing_zeros() as usize;
     assert!(log_chunck_size <= log_len);
->>>>>>> 58b595dd
 
     if log_chunck_size == 0 {
         return;
     }
 
-<<<<<<< HEAD
-    let block_log_chunck_size = log_chunck_size.min(max_ntt_log_size_at_block_level::<F>()) as u32;
-
-    let _span = info_span!("ntt_at_block_level", log_len = log_len_u32, log_chunck_size).entered();
-    cuda_ntt_at_block_level(coeffs, &twiddles, block_log_chunck_size, log_len_u32);
-    cuda_sync();
-    std::mem::drop(_span);
-
-    for step in block_log_chunck_size..log_chunck_size as u32 {
-        let _span = info_span!("ntt_step", log_len = log_len_u32, log_chunck_size).entered();
-        cuda_ntt_step(coeffs, &twiddles, log_len_u32, step);
-        cuda_sync();
-=======
     let max_cuda_ntt_log_size = max_ntt_log_size_at_block_level::<F>();
 
     if log_chunck_size <= max_cuda_ntt_log_size {
@@ -207,7 +163,6 @@
             final_transpositions,
             None,
         );
->>>>>>> 58b595dd
     }
 }
 
@@ -226,15 +181,9 @@
 
     #[test]
     fn test_cuda_ntt() {
-<<<<<<< HEAD
-        for log_width in [4] {
-            for log_len in [25] {
-                if log_width > log_len {
-=======
         for log_width in [1, 3, 15, 20] {
             for log_len in [3, 9, 14, 21] {
                 if log_width >= log_len {
->>>>>>> 58b595dd
                     continue;
                 }
                 test_cuda_ntt_helper::<BinomialExtensionField<KoalaBear, 8>>(log_len, log_width);
